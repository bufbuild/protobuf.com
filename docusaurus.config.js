// @ts-check
// Note: type annotations allow type checking and IDEs autocompletion

const lightCodeTheme = require("prism-react-renderer/themes/github");
const gaTrackingID = process.env.GOOGLE_ANALYTICS_GTAG ?? "";

/** @type {import('@docusaurus/types').Config} */
const config = {
  title: "The Protobuf Language",
  tagline: "A platform-agnostic way to describe data structures and interfaces.",
  url: "https://protobuf.com",
  baseUrl: "/",
  onBrokenLinks: "throw",
  onBrokenMarkdownLinks: "warn",
  favicon: "img/favicon.png",

  // GitHub pages deployment config.
  // If you aren't using GitHub pages, you don't need these.
  organizationName: "bufbuild", // Usually your GitHub org/user name.
  projectName: "protobuf.com", // Usually your repo name.

  scripts: [
    {
      src: "https://sparkling-delightful.protobuf.com/script.js",
      "data-site": "NXKPYXNZ",
      "data-spa": "auto",
      defer: true
    }
  ],

  // Even if you don't use internalization, you can use this field to set useful
  // metadata like html lang. For example, if your site is Chinese, you may want
  // to replace "en" with "zh-Hans".
  i18n: {
    defaultLocale: "en",
    locales: ["en"]
  },

  presets: [
    [
      "classic",
      /** @type {import('@docusaurus/preset-classic').Options} */
      ({
        docs: {
          sidebarPath: require.resolve("./sidebars.js")
        },
        theme: {
          customCss: require.resolve("./src/css/custom.css")
        },
      })
    ]
  ],

  plugins: [
<<<<<<< HEAD
    (gaTrackingID !== "") ?
      ["@docusaurus/plugin-google-gtag",{
        trackingID: gaTrackingID,
        anonymizeIP: true,
      }]:null
=======
    [
      "@docusaurus/plugin-google-gtag",
      {
        trackingID: process.env.GOOGLE_ANALYTICS_GTAG,
        anonymizeIP: true
      }
    ]
>>>>>>> 34ee13f4
  ],

  themeConfig:
    /** @type {import('@docusaurus/preset-classic').ThemeConfig} */
    ({
      // algolia: {
      //   appId: process.env.ALGOLIA_APP_ID || "none",
      //   apiKey: process.env.ALGOLIA_API_KEY || "none",
      //   indexName: process.env.ALGOLIA_INDEX_NAME || "none"
      // },
      // fathomAnalytics: {
      //   siteId: process.env.FATHOM_ANALYTICS_SITE_ID || "none",
      //   customDomain: process.env.FATHOM_ANALYTICS_CUSTOM_DOMAIN || "none"
      // },
      navbar: {
        title: "Protobuf Guide"
      },
      footer: {
        style: "dark",
        links: [],
        copyright: `Copyright © ${
          new Date().getFullYear() != 2022 ? "2022&ndash;" : ""
        }${new Date().getFullYear()} Buf Technologies, Inc.`
      },
      prism: {
        theme: lightCodeTheme,
        additionalLanguages: ["protobuf", "ebnf"]
      },
      tableOfContents: {
        minHeadingLevel: 2,
        maxHeadingLevel: 5
      },
      colorMode: {
        disableSwitch: true
      }
    })
};

module.exports = config;<|MERGE_RESOLUTION|>--- conflicted
+++ resolved
@@ -52,21 +52,11 @@
   ],
 
   plugins: [
-<<<<<<< HEAD
     (gaTrackingID !== "") ?
       ["@docusaurus/plugin-google-gtag",{
         trackingID: gaTrackingID,
         anonymizeIP: true,
       }]:null
-=======
-    [
-      "@docusaurus/plugin-google-gtag",
-      {
-        trackingID: process.env.GOOGLE_ANALYTICS_GTAG,
-        anonymizeIP: true
-      }
-    ]
->>>>>>> 34ee13f4
   ],
 
   themeConfig:
